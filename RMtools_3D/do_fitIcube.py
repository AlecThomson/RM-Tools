#!/usr/bin/env python
#=============================================================================#
#                                                                             #
# NAME:     do_fitIcube.py                                                    #
#                                                                             #
# PURPOSE:  Make a model Stokes I cube and a noise vector.                    #
#                                                                             #
# MODIFIED: 26-Feb-2017 by C. Purcell                                         #
#                                                                             #
#=============================================================================#
#                                                                             #
# The MIT License (MIT)                                                       #
#                                                                             #
# Copyright (c) 2016 Cormac R. Purcell                                        #
#                                                                             #
# Permission is hereby granted, free of charge, to any person obtaining a     #
# copy of this software and associated documentation files (the "Software"),  #
# to deal in the Software without restriction, including without limitation   #
# the rights to use, copy, modify, merge, publish, distribute, sublicense,    #
# and/or sell copies of the Software, and to permit persons to whom the       #
# Software is furnished to do so, subject to the following conditions:        #
#                                                                             #
# The above copyright notice and this permission notice shall be included in  #
# all copies or substantial portions of the Software.                         #
#                                                                             #
# THE SOFTWARE IS PROVIDED "AS IS", WITHOUT WARRANTY OF ANY KIND, EXPRESS OR  #
# IMPLIED, INCLUDING BUT NOT LIMITED TO THE WARRANTIES OF MERCHANTABILITY,    #
# FITNESS FOR A PARTICULAR PURPOSE AND NONINFRINGEMENT. IN NO EVENT SHALL THE #
# AUTHORS OR COPYRIGHT HOLDERS BE LIABLE FOR ANY CLAIM, DAMAGES OR OTHER      #
# LIABILITY, WHETHER IN AN ACTION OF CONTRACT, TORT OR OTHERWISE, ARISING     #
# FROM, OUT OF OR IN CONNECTION WITH THE SOFTWARE OR THE USE OR OTHER         #
# DEALINGS IN THE SOFTWARE.                                                   #
#                                                                             #
#=============================================================================#

import sys
import os
import time
import traceback
import argparse
import math as m
import numpy as np
import astropy.io.fits as pf
from tqdm.auto import tqdm, trange

from RMutils.util_misc import MAD
<<<<<<< HEAD
from RMutils.util_misc import fit_StokesI_model,calculate_StokesI_model
=======
from RMutils.util_misc import fit_StokesI_model, calculate_StokesI_model
from RMutils.util_misc import progress
>>>>>>> 4036f384
from RMutils.util_FITS import strip_fits_dims
from RMtools_3D.do_RMsynth_3D import readFitsCube 
from RMtools_3D.make_freq_file import  get_freq_array


from functools import partial
import multiprocessing as mp

#-----------------------------------------------------------------------------#

def main():
    """
    Start the make_model_I function if called from the command line.
    """

    # Help string to be shown using the -h option
    descStr = """
    Create a model Stokes I dataset by fitting a polynomial to emitting regions
    above a cutoff in the Stokes I cube. Also outputs a noise spectrum with the
    Stokes I noise per channel.

    NOTE: Each pixel is fit independently, so there are no protections in place
    to ensure smoothness across the image-plane. Noise levels are estimated
    per-channel using 2 passes of the MAD.
    """

    # Parse the command line options
    parser = argparse.ArgumentParser(description=descStr,
                                 formatter_class=argparse.RawTextHelpFormatter)
    parser.add_argument("fitsI", metavar="StokesI.fits", nargs=1,
                        help="FITS cube containing Stokes I data.")
    parser.add_argument("-f", dest="fit_function", type=str, default="log",
                        help="Stokes I fitting function: 'linear' or ['log'] polynomials.")
    parser.add_argument("-p", dest="polyOrd", type=int, default=2,
                        help="polynomial order to fit to I spectrum: 0-5 supported, 2 is default.\nSet to negative number to enable dynamic order selection.")
    parser.add_argument("-c", dest="cutoff", type=float, default=-5,
                        help="emission cutoff (+ve = abs, -ve = sigma) [-5].")
    parser.add_argument("-t", dest="threshold", type=float, default=3,
                        help="threshold in factors of sigma used to estimate rms noise. Default is 3.")
    parser.add_argument("-n", dest="num_cores", type=int, default=10,
                        help="Number of cores to use for multiprocessing. Default is 10.")
    parser.add_argument("-m", dest="apply_mask", action='store_true',
                        help="Apply masking before spectral fitting. Default is False.")
    parser.add_argument("-o", dest="prefixOut", default="",
                        help="Prefix to prepend to output files [None].")
    parser.add_argument("-v", dest="verbose", action="store_true",
                        help="turn on verbose messages [False].")
    args = parser.parse_args()

    # Sanity checks
    for f in [args.fitsI[0]]:
        if not os.path.exists(f):
            print("File does not exist: '%s'." % f)
            sys.exit()
    dataDir, dummy = os.path.split(args.fitsI[0])
    
    I_filename = args.fitsI[0]
    
    datacube, headI = open_datacube(fitsI=I_filename, verbose=args.verbose)
    freqArr_Hz = get_freq_array (I_filename) 
       
    # Run polynomial fitting on the spectra
    make_model_I(datacube     = datacube, 
                 header       = headI, 
                 freqArr_Hz   = freqArr_Hz,
                 polyOrd      = args.polyOrd,
                 cutoff       = args.cutoff,
                 prefixOut    = args.prefixOut,
                 outDir       = dataDir,
                 nBits        = 32,
                 threshold    = args.threshold,
                 apply_mask   = args.apply_mask,
                 num_cores    = args.num_cores,
                 verbose        = args.verbose,
                 fit_function = args.fit_function)


#-----------------------------------------------------------------------------#
<<<<<<< HEAD
def make_model_I(fitsI, freqFile, polyOrd=2, cutoff=-1, prefixOut="",
                 outDir="", verbose=True,fit_function='log'):
    """
    Detect emission in a cube and fit a polynomial or power law model spectrum
    to the emitting pixels. Create a representative noise spectrum using the
    residual planes.
    """
=======


def open_datacube(fitsI, verbose=True):
>>>>>>> 4036f384

    # Default data type

    # Sanity check on header dimensions
    print("Reading FITS cube header from '%s':" % fitsI)
<<<<<<< HEAD
    headI,datacube=readFitsCube(fitsI, verbose)


=======
    header, datacube = readFitsCube(fitsI, verbose)
    
>>>>>>> 4036f384
    nDim = datacube.ndim
    if nDim < 3 or nDim > 4:
        print("Err: only 3 or 4 dimensions supported: D = %d." % headI["NAXIS"])
        sys.exit()

<<<<<<< HEAD

    # freq_axis=find_freq_axis(headI)
=======
    # freq_axis=find_freq_axis(headI) 
>>>>>>> 4036f384
    # #If the frequency axis isn't the last one, rotate the array until it is.
    # #Recall that pyfits reverses the axis ordering, so we want frequency on
    # #axis 0 of the numpy array.
    # if freq_axis != 0 and freq_axis != nDim:
    #     datacube=np.moveaxis(datacube,nDim-freq_axis,0)
    
    return datacube, header
    
    
def get_frequencies(datacube, headI, freqFile):

<<<<<<< HEAD

    nBits=np.abs(headI['BITPIX'])
    dtFloat = "float" + str(nBits)


    nChan = datacube.shape[0]

=======
    nBits = np.abs(headI['BITPIX'])    
    dtFloat = "float" + str(nBits)

    nChan = datacube.shape[0] # for now, assumes frequency is the first axis
    
>>>>>>> 4036f384
    # Read the frequency vector
    print("Reading frequency vector from '%s'." % freqFile)
    freqArr_Hz = np.loadtxt(freqFile, dtype=dtFloat)
    if nChan!=len(freqArr_Hz):
        print("Err: frequency vector and frequency axis of cube unequal length.")
        sys.exit()
<<<<<<< HEAD

=======
        
    return freqArr_Hz
   
   
def cube_noise(datacube, header, freqArr_Hz, cutoff=-1, threshold=3):


    """
    Estimate channel noise of a cube data. Returns rms values and a mask 2D data.
     
    datacube: input cube data.
    header : header of a cube image
    frequency: frequency values of a cube image in Hz.
    cutoff : cut off to use for creating the final mask. +ve cutoff means absolute, -ve sigma. 
    threshold : Sigma cut off to use to remove emission pixels before calculating rms_noise.  
     
    """
    nBits=np.abs(header['BITPIX'])    
    dtFloat = "float" + str(nBits)    
    nChan = datacube.shape[0]
    

    if nChan!=len(freqArr_Hz):
        print("Err: frequency vector and frequency axis of cube unequal length.")
        sys.exit()
        
>>>>>>> 4036f384
    # Measure the RMS spectrum using 2 passes of MAD on each plane
    # Determine which pixels have emission above the cutoff
    print("Measuring the RMS noise and creating an emission mask")
    rmsArr = np.zeros_like(freqArr_Hz)
    medSky = np.zeros_like(freqArr_Hz)
    mskSrc = np.zeros((header["NAXIS2"], header["NAXIS1"]), dtype=dtFloat)
    
    start = time.time()
    for i in range(nChan):
        dataPlane = datacube[i]
        if cutoff>0:
            idxSky = np.where(dataPlane<cutoff)
        else:
            idxSky = np.where(dataPlane)

        # Pass 1
        rmsTmp = MAD(dataPlane[idxSky])
        medTmp = np.nanmedian(dataPlane[idxSky])

        # Pass 2: use a fixed 3-sigma cutoff to mask off emission
        
        idxSky = np.where(dataPlane < medTmp + rmsTmp * threshold)
        medSky[i] = np.nanmedian(dataPlane[idxSky])
        rmsArr[i] = MAD(dataPlane[idxSky])
<<<<<<< HEAD
        mskSky[idxSky] +=1

=======

        
>>>>>>> 4036f384
        # When building final emission mask treat +ve cutoffs as absolute
        # values and negative cutoffs as sigma values
        if cutoff > 0:
            idxSrc = np.where(dataPlane > cutoff)
        else:
            idxSrc = np.where(dataPlane > medSky[i] -1 * rmsArr[i] * cutoff)

        mskSrc[idxSrc] +=1

    end = time.time()
    print(' For loop masking takes %.3fs'%(end-start))
    return rmsArr, mskSrc

<<<<<<< HEAD
    # Save the noise spectrum
    if outDir == '':
        outDir='.'
    print("Saving the RMS noise spectrum in an ASCII file:")
    outFile = outDir + "/"  + prefixOut + "Inoise.dat"
    print("> %s" % outFile)
    np.savetxt(outFile, rmsArr)

    # Save FITS files containing sky and source masks
    print("Saving sky and source mask images:")
    mskArr = np.where(mskSky>0, 1.0, np.nan)
    headMsk = strip_fits_dims(header=headI, minDim=2)
    headMsk["DATAMAX"] = 1
    headMsk["DATAMIN"] = 0
    del headMsk["BUNIT"]
    fitsFileOut = outDir + "/"  + prefixOut + "IskyMask.fits"
    print("> %s" % fitsFileOut)
    pf.writeto(fitsFileOut, mskArr, headMsk, output_verify="fix",
               overwrite=True)
    mskArr = np.where(mskSrc>0, 1.0, np.nan)
    fitsFileOut = outDir + "/"  + prefixOut + "IsrcMask.fits"
    print("> %s" % fitsFileOut)
    pf.writeto(fitsFileOut, mskArr, headMsk, output_verify="fix",
               overwrite=True)


    # Create a blank FITS file on disk using the large file method
    # http://docs.astropy.org/en/stable/io/fits/appendix/faq.html
    #  #how-can-i-create-a-very-large-fits-file-from-scratch
=======
    
    
def channel_noise(chan, datacube, header, cutoff, threshold, nBits):
    
    dtFloat = "float" + str(nBits)    
 
    mask_channel = np.zeros((header["NAXIS2"], header["NAXIS1"]), dtype=dtFloat)
    
    dataPlane = datacube[chan]
    if cutoff > 0:
        idxSky = np.where(dataPlane < cutoff)
    else:
        idxSky = np.where(dataPlane)
        
    # Pass 1
    rmsTmp = MAD(dataPlane[idxSky])
    medTmp = np.nanmedian(dataPlane[idxSky])
    idxSky = np.where(dataPlane < medTmp + rmsTmp * threshold)
    
    rms_noise    = MAD(dataPlane[idxSky])
    median_noise =  np.nanmedian(dataPlane[idxSky])
    
    if cutoff > 0:
        idxSrc = np.where(dataPlane > cutoff)
    else:
        idxSrc = np.where(dataPlane > median_noise -1 * rms_noise * cutoff)
    mask_channel[idxSrc] = 1
    
    outs_noise = dict()
    outs_noise['rms_noise']    = rms_noise
    outs_noise['mask_data']    = mask_channel
    
    return outs_noise 
    
    
    
def savefits_mask(data, header, outDir, prefixOut):
    
       
    headMask = strip_fits_dims(header=header, minDim=2)
    headMask["DATAMAX"] = 1
    headMask["DATAMIN"] = 0
    del headMask["BUNIT"]
    
    mskArr = np.where(data > 0, 1.0, np.nan)
    MaskfitsFile = outDir + "/"  + prefixOut + "Mask.fits"
    print("> %s" % MaskfitsFile)
    pf.writeto(MaskfitsFile, mskArr, headMask, output_verify="fix",
               overwrite=True)


def savefits_Coeffs(data, dataerr, header, polyOrd, outDir, prefixOut):

                   
    headcoeff = strip_fits_dims(header=header, minDim=2)
    del headcoeff["BUNIT"]
    
    for i in range(np.abs(polyOrd)+1):
        outname = outDir + "/"  + prefixOut + 'Icoeff'+str(i) + '.fits'
        pf.writeto(outname, data[i], headcoeff, overwrite=True)
        
        outname = outDir + "/"  + prefixOut + 'Icoeff'+str(i) + '_err.fits'
        pf.writeto(outname, dataerr[i], headcoeff, overwrite=True)


    
def savefits_model_I(data, header, outDir, prefixOut):
    
    
    nDim = data.ndim
    nBits = np.abs(header['BITPIX'])
    
    headModelCube = strip_fits_dims(header=header, minDim=nDim)
    headModelCube["NAXIS1"] = header["NAXIS1"]
    headModelCube["NAXIS2"] = header["NAXIS2"]
    headModelCube["NAXIS3"] = header["NAXIS3"]
    
    nVoxels = header["NAXIS1"] * header["NAXIS2"] * header["NAXIS3"]
    if nDim == 4:
        headModelCube["NAXIS4"] = header["NAXIS4"]
        nVoxels *= header["NAXIS4"]
    while len(headModelCube) < (36 * 4 - 1):
        headModelCube.append()
        
>>>>>>> 4036f384
    fitsModelFile = outDir + "/"  + prefixOut + "Imodel.fits"
    headModelCube.tofile(fitsModelFile, overwrite=True)
    with open(fitsModelFile, "rb+") as f:
        f.seek(len(headModelCube.tostring()) + (nVoxels*int(nBits/8)) - 1)
        f.write(b"\0")
    HDULst = pf.open(fitsModelFile, "update", memmap=True)
    HDULst[0].data = data
    HDULst.close()


def fit_spectra_I(xy, datacube, freqArr_Hz, rms_Arr, polyOrd, 
                 fit_function, nDetectPix, verbose=True):
    
    i, x, y = xy 
    
    Ispectrum = datacube[:, x, y]
    
    pixFitDict = fit_StokesI_model(freqArr_Hz, Ispectrum, rms_Arr,
                 polyOrd=polyOrd, fit_function=fit_function)
        
    pixImodel = calculate_StokesI_model(pixFitDict, freqArr_Hz)
        
    outs = dict()
        
    outs['I'] = pixImodel
    outs['coeffs'] = pixFitDict['p']
    outs['coeffs_err'] = pixFitDict['perror']
    outs['chiSq']    = pixFitDict['chiSq']
    outs['chiSqRed'] = pixFitDict['chiSqRed']
    outs['nIter']    = pixFitDict['nIter']
    outs['AIC']      = pixFitDict['AIC']
    
    if verbose:
       progress(40, i/nDetectPix*100.)
    
    return outs         
       

def make_model_I(datacube, header, freqArr_Hz, polyOrd=2, cutoff=-1,  
                 nBits=32, threshold=3, num_cores = 10,verbose=True, fit_function='log', 
                 apply_mask=False, outDir=None, prefixOut=None):  
                
                 
    """
    Estimates Stokes I model data by fitting polynomial function and predicting I
    using the derived coeffiencients. 
    
    datacube:  Stokes I data cube.
    header: header of the data cube. 
    freqArr_Hz: frequency values of the cube in Hz. 
    polyOrd: the order of the polynomial to fit. 0-5 supported, 2 is default.
    fit_function: fit log or linear.
    
    apply_mask: if true a mask will be applied. 
    See channel_noise for definitions of cutoff, threshold.
    
    """
    nChan = datacube.shape[0]
    dtFloat = "float" + str(nBits) 
    
    rms_Arr, mskSrc = cube_noise(datacube, header, freqArr_Hz, cutoff=cutoff,
            threshold=threshold)
    
    mskArr = np.where(mskSrc > 0, 1.0, np.nan)
        
    if not apply_mask:
        mskSrc = np.ones((header['naxis2'], header['naxis1']), dtype=dtFloat)
        mskArr = np.where(mskSrc > 0, 1.0, np.nan)

    srcCoords = np.rot90(np.where(mskSrc > 0))
    
    nPix = mskSrc.shape[-1] * mskSrc.shape[-2]
    nDetectPix = len(srcCoords)
    
    if verbose:
        print("Emission present in %d spectra (%.1f percent)." % \
              (nDetectPix, (nDetectPix*100.0/nPix)))

    modelIcube = np.zeros_like(datacube)
    modelIcube[:] = np.nan
    results = []
    
    coeffs = np.array([mskArr] * 6)
    coeffs_error = np.array([mskArr] * 6)
    datacube = np.squeeze(datacube)
   
    # Inform user job magnitude
    startTime = time.time()
<<<<<<< HEAD

    datacube=np.squeeze(datacube) #Remove any degenerate axes if needed.'
    modelIcube=np.zeros_like(datacube)
    modelIcube[:]=np.nan
    Coeffs=np.array([mskArr]*6)
    Coeffserr=np.array([mskArr]*6)
#    Loop through pixels individually
    for pixCoords in tqdm(
        srcCoords,
        disable=not verbose,
        desc=f"Fitting {nDetectPix}/{nPix} spectra"
    ):
        x=pixCoords[0]
        y=pixCoords[1]

        Ispectrum=datacube[:,x,y]
        pixFitDict=fit_StokesI_model(freqArr_Hz,Ispectrum,rmsArr,
                          polyOrd=polyOrd,
                          fit_function=fit_function)


        pixImodel=calculate_StokesI_model(pixFitDict,freqArr_Hz)
        modelIcube[:,x,y]=pixImodel
        for k,j,l in zip(range(len(Coeffs)),pixFitDict['p'],pixFitDict['perror']):
            Coeffs[5-k,x,y]=j
            Coeffserr[5-k,x,y]=l

    headcoeff=headMsk
    del headcoeff['DATAMIN']
    del headcoeff['DATAMAX']
    for i in range(np.abs(polyOrd)+1):
        outname=fitsFileOut.replace('IsrcMask.fits','')+'Icoeff'+str(i)+'.fits'
        pf.writeto(outname,Coeffs[i],headcoeff,overwrite=True)
        outname=fitsFileOut.replace('IsrcMask.fits','')+'Icoeff'+str(i)+'_err.fits'
        pf.writeto(outname,Coeffserr[i],headcoeff,overwrite=True)


    HDULst = pf.open(fitsModelFile, "update", memmap=True)
    HDULst[0].data = modelIcube
    HDULst.close()


    endTime = time.time()
    cputime = (endTime - startTime)
    print("Fitting completed in %.2f seconds." % cputime)
=======
    
    xy = list(zip(np.arange(1, len(srcCoords)), srcCoords[:, 0], srcCoords[:, 1]))
    #print(xy)
    
    if verbose:
        print("Fitting %d/%d spectra." % (nDetectPix, nPix))
        progress(40, 0)
        
    with mp.Pool(num_cores) as pool_:
        results = pool_.map( partial(fit_spectra_I, datacube=datacube, freqArr_Hz=freqArr_Hz, 
                    rms_Arr=rms_Arr, polyOrd=polyOrd, fit_function=fit_function,
                    nDetectPix=nDetectPix),
           xy)
    
    results = list(results)
    
    #print(results)
    headcoeff = strip_fits_dims(header=header, minDim=2)
    del headcoeff["BUNIT"]
                   
    endTime = time.time()
    cputime = (endTime - startTime)
    print("Fitting completed in %.2f seconds." % cputime)
    
    print('Saving results ...')
    for _, an in enumerate(xy):
        i, x, y =  an
        
        modelIcube[:, x, y] =  results[_]['I']
        
        for k,j,l in zip(range(len(coeffs)), results[_]['coeffs'], 
                         results[_]['coeffs_err']):
            coeffs[5-k,x,y] = j     
            coeffs_error[5-k,x,y] = l         

    #if apply_mask:
    print('Saving mask image.')
    savefits_mask(data=mskSrc, header=header, outDir=outDir, prefixOut=prefixOut)
    print("Saving model I coefficients.")
    savefits_Coeffs(data=coeffs, dataerr=coeffs_error, header=header,
         polyOrd=polyOrd, outDir=outDir, prefixOut=prefixOut)
    print("Saving model I cube image. ")
    savefits_model_I(data=modelIcube, header=header, 
         outDir=outDir, prefixOut=prefixOut)
        
    return modelIcube
    

>>>>>>> 4036f384


#-----------------------------------------------------------------------------#
if __name__ == "__main__":
    main()<|MERGE_RESOLUTION|>--- conflicted
+++ resolved
@@ -44,14 +44,9 @@
 from tqdm.auto import tqdm, trange
 
 from RMutils.util_misc import MAD
-<<<<<<< HEAD
-from RMutils.util_misc import fit_StokesI_model,calculate_StokesI_model
-=======
 from RMutils.util_misc import fit_StokesI_model, calculate_StokesI_model
-from RMutils.util_misc import progress
->>>>>>> 4036f384
 from RMutils.util_FITS import strip_fits_dims
-from RMtools_3D.do_RMsynth_3D import readFitsCube 
+from RMtools_3D.do_RMsynth_3D import readFitsCube
 from RMtools_3D.make_freq_file import  get_freq_array
 
 
@@ -105,15 +100,15 @@
             print("File does not exist: '%s'." % f)
             sys.exit()
     dataDir, dummy = os.path.split(args.fitsI[0])
-    
+
     I_filename = args.fitsI[0]
-    
+
     datacube, headI = open_datacube(fitsI=I_filename, verbose=args.verbose)
-    freqArr_Hz = get_freq_array (I_filename) 
-       
+    freqArr_Hz = get_freq_array (I_filename)
+
     # Run polynomial fitting on the spectra
-    make_model_I(datacube     = datacube, 
-                 header       = headI, 
+    make_model_I(datacube     = datacube,
+                 header       = headI,
                  freqArr_Hz   = freqArr_Hz,
                  polyOrd      = args.polyOrd,
                  cutoff       = args.cutoff,
@@ -128,112 +123,77 @@
 
 
 #-----------------------------------------------------------------------------#
-<<<<<<< HEAD
-def make_model_I(fitsI, freqFile, polyOrd=2, cutoff=-1, prefixOut="",
-                 outDir="", verbose=True,fit_function='log'):
-    """
-    Detect emission in a cube and fit a polynomial or power law model spectrum
-    to the emitting pixels. Create a representative noise spectrum using the
-    residual planes.
-    """
-=======
 
 
 def open_datacube(fitsI, verbose=True):
->>>>>>> 4036f384
 
     # Default data type
 
     # Sanity check on header dimensions
     print("Reading FITS cube header from '%s':" % fitsI)
-<<<<<<< HEAD
-    headI,datacube=readFitsCube(fitsI, verbose)
-
-
-=======
     header, datacube = readFitsCube(fitsI, verbose)
-    
->>>>>>> 4036f384
+
     nDim = datacube.ndim
     if nDim < 3 or nDim > 4:
         print("Err: only 3 or 4 dimensions supported: D = %d." % headI["NAXIS"])
         sys.exit()
 
-<<<<<<< HEAD
-
     # freq_axis=find_freq_axis(headI)
-=======
-    # freq_axis=find_freq_axis(headI) 
->>>>>>> 4036f384
     # #If the frequency axis isn't the last one, rotate the array until it is.
     # #Recall that pyfits reverses the axis ordering, so we want frequency on
     # #axis 0 of the numpy array.
     # if freq_axis != 0 and freq_axis != nDim:
     #     datacube=np.moveaxis(datacube,nDim-freq_axis,0)
-    
+
     return datacube, header
-    
-    
+
+
 def get_frequencies(datacube, headI, freqFile):
 
-<<<<<<< HEAD
-
-    nBits=np.abs(headI['BITPIX'])
+    nBits = np.abs(headI['BITPIX'])
     dtFloat = "float" + str(nBits)
 
-
-    nChan = datacube.shape[0]
-
-=======
-    nBits = np.abs(headI['BITPIX'])    
-    dtFloat = "float" + str(nBits)
-
     nChan = datacube.shape[0] # for now, assumes frequency is the first axis
-    
->>>>>>> 4036f384
+
     # Read the frequency vector
     print("Reading frequency vector from '%s'." % freqFile)
     freqArr_Hz = np.loadtxt(freqFile, dtype=dtFloat)
     if nChan!=len(freqArr_Hz):
         print("Err: frequency vector and frequency axis of cube unequal length.")
         sys.exit()
-<<<<<<< HEAD
-
-=======
-        
+
     return freqArr_Hz
-   
-   
+
+
 def cube_noise(datacube, header, freqArr_Hz, cutoff=-1, threshold=3):
 
 
     """
     Estimate channel noise of a cube data. Returns rms values and a mask 2D data.
-     
+
     datacube: input cube data.
     header : header of a cube image
     frequency: frequency values of a cube image in Hz.
-    cutoff : cut off to use for creating the final mask. +ve cutoff means absolute, -ve sigma. 
-    threshold : Sigma cut off to use to remove emission pixels before calculating rms_noise.  
-     
-    """
-    nBits=np.abs(header['BITPIX'])    
-    dtFloat = "float" + str(nBits)    
+    cutoff : cut off to use for creating the final mask. +ve cutoff means absolute, -ve sigma.
+    threshold : Sigma cut off to use to remove emission pixels before calculating rms_noise.
+
+    """
+    nBits=np.abs(header['BITPIX'])
+    dtFloat = "float" + str(nBits)
     nChan = datacube.shape[0]
-    
+
 
     if nChan!=len(freqArr_Hz):
         print("Err: frequency vector and frequency axis of cube unequal length.")
         sys.exit()
-        
->>>>>>> 4036f384
+
     # Measure the RMS spectrum using 2 passes of MAD on each plane
     # Determine which pixels have emission above the cutoff
     print("Measuring the RMS noise and creating an emission mask")
     rmsArr = np.zeros_like(freqArr_Hz)
     medSky = np.zeros_like(freqArr_Hz)
     mskSrc = np.zeros((header["NAXIS2"], header["NAXIS1"]), dtype=dtFloat)
-    
+
     start = time.time()
     for i in range(nChan):
         dataPlane = datacube[i]
@@ -247,17 +207,12 @@
         medTmp = np.nanmedian(dataPlane[idxSky])
 
         # Pass 2: use a fixed 3-sigma cutoff to mask off emission
-        
+
         idxSky = np.where(dataPlane < medTmp + rmsTmp * threshold)
         medSky[i] = np.nanmedian(dataPlane[idxSky])
         rmsArr[i] = MAD(dataPlane[idxSky])
-<<<<<<< HEAD
-        mskSky[idxSky] +=1
-
-=======
-
-        
->>>>>>> 4036f384
+
+
         # When building final emission mask treat +ve cutoffs as absolute
         # values and negative cutoffs as sigma values
         if cutoff > 0:
@@ -271,81 +226,50 @@
     print(' For loop masking takes %.3fs'%(end-start))
     return rmsArr, mskSrc
 
-<<<<<<< HEAD
-    # Save the noise spectrum
-    if outDir == '':
-        outDir='.'
-    print("Saving the RMS noise spectrum in an ASCII file:")
-    outFile = outDir + "/"  + prefixOut + "Inoise.dat"
-    print("> %s" % outFile)
-    np.savetxt(outFile, rmsArr)
-
-    # Save FITS files containing sky and source masks
-    print("Saving sky and source mask images:")
-    mskArr = np.where(mskSky>0, 1.0, np.nan)
-    headMsk = strip_fits_dims(header=headI, minDim=2)
-    headMsk["DATAMAX"] = 1
-    headMsk["DATAMIN"] = 0
-    del headMsk["BUNIT"]
-    fitsFileOut = outDir + "/"  + prefixOut + "IskyMask.fits"
-    print("> %s" % fitsFileOut)
-    pf.writeto(fitsFileOut, mskArr, headMsk, output_verify="fix",
-               overwrite=True)
-    mskArr = np.where(mskSrc>0, 1.0, np.nan)
-    fitsFileOut = outDir + "/"  + prefixOut + "IsrcMask.fits"
-    print("> %s" % fitsFileOut)
-    pf.writeto(fitsFileOut, mskArr, headMsk, output_verify="fix",
-               overwrite=True)
-
-
-    # Create a blank FITS file on disk using the large file method
-    # http://docs.astropy.org/en/stable/io/fits/appendix/faq.html
-    #  #how-can-i-create-a-very-large-fits-file-from-scratch
-=======
-    
-    
+
+
 def channel_noise(chan, datacube, header, cutoff, threshold, nBits):
-    
-    dtFloat = "float" + str(nBits)    
- 
+
+    dtFloat = "float" + str(nBits)
+
     mask_channel = np.zeros((header["NAXIS2"], header["NAXIS1"]), dtype=dtFloat)
-    
+
     dataPlane = datacube[chan]
     if cutoff > 0:
         idxSky = np.where(dataPlane < cutoff)
     else:
         idxSky = np.where(dataPlane)
-        
+
     # Pass 1
     rmsTmp = MAD(dataPlane[idxSky])
     medTmp = np.nanmedian(dataPlane[idxSky])
     idxSky = np.where(dataPlane < medTmp + rmsTmp * threshold)
-    
+
     rms_noise    = MAD(dataPlane[idxSky])
     median_noise =  np.nanmedian(dataPlane[idxSky])
-    
+
     if cutoff > 0:
         idxSrc = np.where(dataPlane > cutoff)
     else:
         idxSrc = np.where(dataPlane > median_noise -1 * rms_noise * cutoff)
     mask_channel[idxSrc] = 1
-    
+
     outs_noise = dict()
     outs_noise['rms_noise']    = rms_noise
     outs_noise['mask_data']    = mask_channel
-    
-    return outs_noise 
-    
-    
-    
+
+    return outs_noise
+
+
+
 def savefits_mask(data, header, outDir, prefixOut):
-    
-       
+
+
     headMask = strip_fits_dims(header=header, minDim=2)
     headMask["DATAMAX"] = 1
     headMask["DATAMIN"] = 0
     del headMask["BUNIT"]
-    
+
     mskArr = np.where(data > 0, 1.0, np.nan)
     MaskfitsFile = outDir + "/"  + prefixOut + "Mask.fits"
     print("> %s" % MaskfitsFile)
@@ -355,38 +279,37 @@
 
 def savefits_Coeffs(data, dataerr, header, polyOrd, outDir, prefixOut):
 
-                   
+
     headcoeff = strip_fits_dims(header=header, minDim=2)
     del headcoeff["BUNIT"]
-    
+
     for i in range(np.abs(polyOrd)+1):
         outname = outDir + "/"  + prefixOut + 'Icoeff'+str(i) + '.fits'
         pf.writeto(outname, data[i], headcoeff, overwrite=True)
-        
+
         outname = outDir + "/"  + prefixOut + 'Icoeff'+str(i) + '_err.fits'
         pf.writeto(outname, dataerr[i], headcoeff, overwrite=True)
 
 
-    
+
 def savefits_model_I(data, header, outDir, prefixOut):
-    
-    
+
+
     nDim = data.ndim
     nBits = np.abs(header['BITPIX'])
-    
+
     headModelCube = strip_fits_dims(header=header, minDim=nDim)
     headModelCube["NAXIS1"] = header["NAXIS1"]
     headModelCube["NAXIS2"] = header["NAXIS2"]
     headModelCube["NAXIS3"] = header["NAXIS3"]
-    
+
     nVoxels = header["NAXIS1"] * header["NAXIS2"] * header["NAXIS3"]
     if nDim == 4:
         headModelCube["NAXIS4"] = header["NAXIS4"]
         nVoxels *= header["NAXIS4"]
     while len(headModelCube) < (36 * 4 - 1):
         headModelCube.append()
-        
->>>>>>> 4036f384
+
     fitsModelFile = outDir + "/"  + prefixOut + "Imodel.fits"
     headModelCube.tofile(fitsModelFile, overwrite=True)
     with open(fitsModelFile, "rb+") as f:
@@ -397,20 +320,20 @@
     HDULst.close()
 
 
-def fit_spectra_I(xy, datacube, freqArr_Hz, rms_Arr, polyOrd, 
-                 fit_function, nDetectPix, verbose=True):
-    
-    i, x, y = xy 
-    
+def fit_spectra_I(xy, datacube, freqArr_Hz, rms_Arr, polyOrd,
+                 fit_function, nDetectPix, pbar):
+
+    i, x, y = xy
+
     Ispectrum = datacube[:, x, y]
-    
+
     pixFitDict = fit_StokesI_model(freqArr_Hz, Ispectrum, rms_Arr,
                  polyOrd=polyOrd, fit_function=fit_function)
-        
+
     pixImodel = calculate_StokesI_model(pixFitDict, freqArr_Hz)
-        
+
     outs = dict()
-        
+
     outs['I'] = pixImodel
     outs['coeffs'] = pixFitDict['p']
     outs['coeffs_err'] = pixFitDict['perror']
@@ -418,49 +341,48 @@
     outs['chiSqRed'] = pixFitDict['chiSqRed']
     outs['nIter']    = pixFitDict['nIter']
     outs['AIC']      = pixFitDict['AIC']
-    
-    if verbose:
-       progress(40, i/nDetectPix*100.)
-    
-    return outs         
-       
-
-def make_model_I(datacube, header, freqArr_Hz, polyOrd=2, cutoff=-1,  
-                 nBits=32, threshold=3, num_cores = 10,verbose=True, fit_function='log', 
-                 apply_mask=False, outDir=None, prefixOut=None):  
-                
-                 
+
+    pbar.update(1)
+
+    return outs
+
+
+def make_model_I(datacube, header, freqArr_Hz, polyOrd=2, cutoff=-1,
+                 nBits=32, threshold=3, num_cores = 10,verbose=True, fit_function='log',
+                 apply_mask=False, outDir=None, prefixOut=None):
+
+
     """
     Estimates Stokes I model data by fitting polynomial function and predicting I
-    using the derived coeffiencients. 
-    
+    using the derived coeffiencients.
+
     datacube:  Stokes I data cube.
-    header: header of the data cube. 
-    freqArr_Hz: frequency values of the cube in Hz. 
+    header: header of the data cube.
+    freqArr_Hz: frequency values of the cube in Hz.
     polyOrd: the order of the polynomial to fit. 0-5 supported, 2 is default.
     fit_function: fit log or linear.
-    
-    apply_mask: if true a mask will be applied. 
+
+    apply_mask: if true a mask will be applied.
     See channel_noise for definitions of cutoff, threshold.
-    
+
     """
     nChan = datacube.shape[0]
-    dtFloat = "float" + str(nBits) 
-    
+    dtFloat = "float" + str(nBits)
+
     rms_Arr, mskSrc = cube_noise(datacube, header, freqArr_Hz, cutoff=cutoff,
             threshold=threshold)
-    
+
     mskArr = np.where(mskSrc > 0, 1.0, np.nan)
-        
+
     if not apply_mask:
         mskSrc = np.ones((header['naxis2'], header['naxis1']), dtype=dtFloat)
         mskArr = np.where(mskSrc > 0, 1.0, np.nan)
 
     srcCoords = np.rot90(np.where(mskSrc > 0))
-    
+
     nPix = mskSrc.shape[-1] * mskSrc.shape[-2]
     nDetectPix = len(srcCoords)
-    
+
     if verbose:
         print("Emission present in %d spectra (%.1f percent)." % \
               (nDetectPix, (nDetectPix*100.0/nPix)))
@@ -468,94 +390,51 @@
     modelIcube = np.zeros_like(datacube)
     modelIcube[:] = np.nan
     results = []
-    
+
     coeffs = np.array([mskArr] * 6)
     coeffs_error = np.array([mskArr] * 6)
     datacube = np.squeeze(datacube)
-   
+
     # Inform user job magnitude
     startTime = time.time()
-<<<<<<< HEAD
-
-    datacube=np.squeeze(datacube) #Remove any degenerate axes if needed.'
-    modelIcube=np.zeros_like(datacube)
-    modelIcube[:]=np.nan
-    Coeffs=np.array([mskArr]*6)
-    Coeffserr=np.array([mskArr]*6)
-#    Loop through pixels individually
-    for pixCoords in tqdm(
-        srcCoords,
-        disable=not verbose,
-        desc=f"Fitting {nDetectPix}/{nPix} spectra"
-    ):
-        x=pixCoords[0]
-        y=pixCoords[1]
-
-        Ispectrum=datacube[:,x,y]
-        pixFitDict=fit_StokesI_model(freqArr_Hz,Ispectrum,rmsArr,
-                          polyOrd=polyOrd,
-                          fit_function=fit_function)
-
-
-        pixImodel=calculate_StokesI_model(pixFitDict,freqArr_Hz)
-        modelIcube[:,x,y]=pixImodel
-        for k,j,l in zip(range(len(Coeffs)),pixFitDict['p'],pixFitDict['perror']):
-            Coeffs[5-k,x,y]=j
-            Coeffserr[5-k,x,y]=l
-
-    headcoeff=headMsk
-    del headcoeff['DATAMIN']
-    del headcoeff['DATAMAX']
-    for i in range(np.abs(polyOrd)+1):
-        outname=fitsFileOut.replace('IsrcMask.fits','')+'Icoeff'+str(i)+'.fits'
-        pf.writeto(outname,Coeffs[i],headcoeff,overwrite=True)
-        outname=fitsFileOut.replace('IsrcMask.fits','')+'Icoeff'+str(i)+'_err.fits'
-        pf.writeto(outname,Coeffserr[i],headcoeff,overwrite=True)
-
-
-    HDULst = pf.open(fitsModelFile, "update", memmap=True)
-    HDULst[0].data = modelIcube
-    HDULst.close()
-
+
+    xy = list(zip(np.arange(1, len(srcCoords)), srcCoords[:, 0], srcCoords[:, 1]))
+
+    with mp.Pool(num_cores) as pool_, tqdm(total=nDetectPix, desc=f"Fitting {nDetectPix}/{nPix} spectra", disable=not verbose) as pbar:
+        results = pool_.map(
+            partial(
+                fit_spectra_I,
+                datacube=datacube,
+                freqArr_Hz=freqArr_Hz,
+                rms_Arr=rms_Arr,
+                polyOrd=polyOrd,
+                fit_function=fit_function,
+                nDetectPix=nDetectPix,
+                pbar=pbar,
+            ),
+            xy
+        )
+
+    results = list(results)
+
+    #print(results)
+    headcoeff = strip_fits_dims(header=header, minDim=2)
+    del headcoeff["BUNIT"]
 
     endTime = time.time()
     cputime = (endTime - startTime)
     print("Fitting completed in %.2f seconds." % cputime)
-=======
-    
-    xy = list(zip(np.arange(1, len(srcCoords)), srcCoords[:, 0], srcCoords[:, 1]))
-    #print(xy)
-    
-    if verbose:
-        print("Fitting %d/%d spectra." % (nDetectPix, nPix))
-        progress(40, 0)
-        
-    with mp.Pool(num_cores) as pool_:
-        results = pool_.map( partial(fit_spectra_I, datacube=datacube, freqArr_Hz=freqArr_Hz, 
-                    rms_Arr=rms_Arr, polyOrd=polyOrd, fit_function=fit_function,
-                    nDetectPix=nDetectPix),
-           xy)
-    
-    results = list(results)
-    
-    #print(results)
-    headcoeff = strip_fits_dims(header=header, minDim=2)
-    del headcoeff["BUNIT"]
-                   
-    endTime = time.time()
-    cputime = (endTime - startTime)
-    print("Fitting completed in %.2f seconds." % cputime)
-    
+
     print('Saving results ...')
     for _, an in enumerate(xy):
         i, x, y =  an
-        
+
         modelIcube[:, x, y] =  results[_]['I']
-        
-        for k,j,l in zip(range(len(coeffs)), results[_]['coeffs'], 
+
+        for k,j,l in zip(range(len(coeffs)), results[_]['coeffs'],
                          results[_]['coeffs_err']):
-            coeffs[5-k,x,y] = j     
-            coeffs_error[5-k,x,y] = l         
+            coeffs[5-k,x,y] = j
+            coeffs_error[5-k,x,y] = l
 
     #if apply_mask:
     print('Saving mask image.')
@@ -564,13 +443,12 @@
     savefits_Coeffs(data=coeffs, dataerr=coeffs_error, header=header,
          polyOrd=polyOrd, outDir=outDir, prefixOut=prefixOut)
     print("Saving model I cube image. ")
-    savefits_model_I(data=modelIcube, header=header, 
+    savefits_model_I(data=modelIcube, header=header,
          outDir=outDir, prefixOut=prefixOut)
-        
+
     return modelIcube
-    
-
->>>>>>> 4036f384
+
+
 
 
 #-----------------------------------------------------------------------------#
