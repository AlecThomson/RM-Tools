--- conflicted
+++ resolved
@@ -38,55 +38,17 @@
 import os
 import sys
 import time
-<<<<<<< HEAD
-
-import astropy.io.fits as pf
-import numpy as np
-=======
-import math as m
-import numpy as np
+
 from pathlib import Path
 import astropy.io.fits as pf
-from typing import List, Tuple, Union, Optional, Dict, Any, Callable, Literal
->>>>>>> 944457e8
 
 from RMutils.util_misc import interp_images
-<<<<<<< HEAD
-from RMutils.util_RM import do_rmsynth_planes, get_rmsf_planes
-
-if sys.version_info.major == 2:
-    print("RM-tools will no longer run with Python 2! Please use Python 3.")
-    exit()
-
-C = 2.997924538e8  # Speed of light [m/s]
-
-# -----------------------------------------------------------------------------#
-def run_rmsynth(
-    dataQ,
-    dataU,
-    freqArr_Hz,
-    dataI=None,
-    rmsArr=None,
-    phiMax_radm2=None,
-    dPhi_radm2=None,
-    nSamples=10.0,
-    weightType="uniform",
-    fitRMSF=False,
-    nBits=32,
-    verbose=True,
-    not_rmsf=False,
-    log=print,
-):
-
-=======
-from RMutils.logger import logger
-from RMutils.exceptions import PythonVersionError
 
 
 if sys.version_info.major == 2:
     raise PythonVersionError('RM-tools will no longer run with Python 2! Please use Python 3.')
 
-C = 2.997924538e8 # Speed of light [m/s]
+C = 2.997924538e8  # Speed of light [m/s]
 
 #-----------------------------------------------------------------------------#
 def run_rmsynth(
@@ -103,7 +65,6 @@
     nBits: int=32,
     not_rmsf: bool=False,
 ) -> list:
->>>>>>> 944457e8
     """Run RM-synthesis on 2/3D data.
 
     Args:
@@ -133,51 +94,22 @@
     # Sanity check on header dimensions
 
     if not str(dataQ.shape) == str(dataU.shape):
-<<<<<<< HEAD
-        log(
-            "Err: unequal dimensions: Q = "
-            + str(dataQ.shape)
-            + ", U = "
-            + str(dataU.shape)
-            + "."
-        )
-        sys.exit()
-=======
         raise ValueError(f"unequal dimensions: Q = {dataQ.shape} U = {dataU.shape}")
->>>>>>> 944457e8
 
     # Check dimensions of Stokes I cube, if present
     if not dataI is None:
         if not str(dataI.shape) == str(dataQ.shape):
-<<<<<<< HEAD
-            log(
-                "Err: unequal dimensions: Q = "
-                + str(dataQ.shape)
-                + ", I = "
-                + str(dataI.shape)
-                + "."
-            )
+            log("Err: unequal dimensions: Q = "+str(dataQ.shape)+", I = "+str(dataI.shape)+".")
             sys.exit()
-
-    # Default data types
-    dtFloat = "float" + str(nBits)
-    dtComplex = "complex" + str(2 * nBits)
-=======
-            raise ValueError(f"unequal dimensions: Q = {dataQ.shape} I = {dataI.shape}")
 
     # Default data types
     dtFloat = f"float{nBits}"
     dtComplex = f"complex{2 * nBits}"
->>>>>>> 944457e8
 
     lambdaSqArr_m2 = np.power(C / freqArr_Hz, 2.0)
 
     dFreq_Hz = np.nanmin(np.abs(np.diff(freqArr_Hz)))
-<<<<<<< HEAD
-    lambdaSqRange_m2 = np.nanmax(lambdaSqArr_m2) - np.nanmin(lambdaSqArr_m2)
-=======
     lambdaSqRange_m2 = ( np.nanmax(lambdaSqArr_m2) - np.nanmin(lambdaSqArr_m2) )
->>>>>>> 944457e8
     dLambdaSqMin_m2 = np.nanmin(np.abs(np.diff(lambdaSqArr_m2)))
     dLambdaSqMax_m2 = np.nanmax(np.abs(np.diff(lambdaSqArr_m2)))
 
@@ -186,15 +118,8 @@
     if dPhi_radm2 is None:
         dPhi_radm2 = fwhmRMSF_radm2 / nSamples # Type: float
     if phiMax_radm2 is None:
-<<<<<<< HEAD
         phiMax_radm2 = m.sqrt(3.0) / dLambdaSqMax_m2
-        phiMax_radm2 = max(
-            phiMax_radm2, fwhmRMSF_radm2 * 10.0
-        )  # Force the minimum phiMax to 10 FWHM
-=======
-        phiMax_radm2 = m.sqrt(3.0) / dLambdaSqMax_m2 # Type: float
         phiMax_radm2 = max(phiMax_radm2, fwhmRMSF_radm2*10.)    # Force the minimum phiMax to 10 FWHM
->>>>>>> 944457e8
 
     # Faraday depth sampling. Zero always centred on middle channel
     nChanRM = int(round(abs((phiMax_radm2 - 0.0) / dPhi_radm2))) * 2 + 1
@@ -202,16 +127,11 @@
     stopPhi_radm2 = +(nChanRM - 1.0) * dPhi_radm2 / 2.0
     phiArr_radm2 = np.linspace(startPhi_radm2, stopPhi_radm2, int(nChanRM))
     phiArr_radm2 = phiArr_radm2.astype(dtFloat)
-<<<<<<< HEAD
-    if verbose:
-        log(
-            "PhiArr = %.2f to %.2f by %.2f (%d chans)."
-            % (phiArr_radm2[0], phiArr_radm2[-1], float(dPhi_radm2), nChanRM)
-        )
-=======
-    logger.info(f"PhiArr = {phiArr_radm2[0]:0.2f} to {phiArr_radm2[-1]:0.2f} by {dPhi_radm2:0.2f} ({nChanRM} chans).")
-
->>>>>>> 944457e8
+    if(verbose): log("PhiArr = %.2f to %.2f by %.2f (%d chans)." % (phiArr_radm2[0],
+                                                        phiArr_radm2[-1],
+                                                        float(dPhi_radm2),
+                                                        nChanRM))
+
 
     # Calculate the weighting as 1/sigma^2 or all 1s (uniform)
     if weightType == "variance" and rmsArr is not None:
@@ -219,12 +139,7 @@
     else:
         weightType = "uniform"
         weightArr = np.ones(freqArr_Hz.shape, dtype=dtFloat)
-<<<<<<< HEAD
-    if verbose:
-        log("Weight type is '%s'." % weightType)
-=======
-    logger.info("Weight type is '%s'." % weightType)
->>>>>>> 944457e8
+    if(verbose): log("Weight type is '%s'." % weightType)
 
     startTime = time.time()
 
@@ -238,62 +153,38 @@
         uArr = dataU
 
     # Perform RM-synthesis on the cube
-    FDFcube, lam0Sq_m2 = do_rmsynth_planes(
-        dataQ=qArr,
-        dataU=uArr,
-        lambdaSqArr_m2=lambdaSqArr_m2,
-        phiArr_radm2=phiArr_radm2,
-        weightArr=weightArr,
-<<<<<<< HEAD
-        nBits=32,
-        verbose=verbose,
-    )
+    FDFcube, lam0Sq_m2 = do_rmsynth_planes(dataQ           = qArr,
+                                           dataU           = uArr,
+                                           lambdaSqArr_m2  = lambdaSqArr_m2,
+                                           phiArr_radm2    = phiArr_radm2,
+                                           weightArr       = weightArr,
+                                           nBits           = 32,
+                                           verbose         = verbose)
     # Calculate the Rotation Measure Spread Function cube
     if not_rmsf is not True:
-=======
-        nBits=nBits,
-    )
-    # Calculate the Rotation Measure Spread Function cube
-    if not not_rmsf:
->>>>>>> 944457e8
-        RMSFcube, phi2Arr_radm2, fwhmRMSFCube, fitStatArr = get_rmsf_planes(
-            lambdaSqArr_m2=lambdaSqArr_m2,
-            phiArr_radm2=phiArr_radm2,
-            weightArr=weightArr,
-            mskArr=~np.isfinite(dataQ),
-            lam0Sq_m2=lam0Sq_m2,
-            double=True,
-            fitRMSF=fitRMSF,
-            fitRMSFreal=False,
-<<<<<<< HEAD
-            nBits=32,
-            verbose=verbose,
-            log=log,
-        )
-    endTime = time.time()
-    cputime = endTime - startTime
-    if verbose:
-        log("> RM-synthesis completed in %.2f seconds." % cputime)
-=======
-            nBits=nBits,
-        )
+        RMSFcube, phi2Arr_radm2, fwhmRMSFCube, fitStatArr = \
+            get_rmsf_planes(lambdaSqArr_m2   = lambdaSqArr_m2,
+                            phiArr_radm2     = phiArr_radm2,
+                            weightArr        = weightArr,
+                            mskArr           = ~np.isfinite(dataQ),
+                            lam0Sq_m2        = lam0Sq_m2,
+                            double           = True,
+                            fitRMSF          = fitRMSF,
+                            fitRMSFreal      = False,
+                            nBits            = 32,
+                            verbose          = verbose,
+                            log              = log)
     endTime = time.time()
     cputime = (endTime - startTime)
     logger.info(f"> RM-synthesis completed in {cputime:0.2f} seconds.")
 
->>>>>>> 944457e8
 
     # Determine the Stokes I value at lam0Sq_m2 from the Stokes I model
     # Note: the Stokes I model MUST be continuous throughout the cube,
     # i.e., no NaNs as the amplitude at freq0_Hz is interpolated from the
     # nearest two planes.
-<<<<<<< HEAD
-    with np.errstate(divide="ignore", invalid="ignore"):
-        freq0_Hz = np.true_divide(C, m.sqrt(lam0Sq_m2))
-=======
     with np.errstate(divide='ignore', invalid='ignore'):
         freq0_Hz = np.true_divide(C , m.sqrt(lam0Sq_m2))
->>>>>>> 944457e8
 
     if dataI is not None:
         idx = np.abs(freqArr_Hz - freq0_Hz).argmin()
@@ -324,20 +215,6 @@
 
     return dataArr
 
-<<<<<<< HEAD
-
-def writefits(
-    dataArr,
-    headtemplate,
-    fitRMSF=False,
-    prefixOut="",
-    outDir="",
-    nBits=32,
-    write_seperate_FDF=False,
-    not_rmsf=False,
-    verbose=False,
-    log=print,
-=======
 def writefits(
     dataArr: list,
     headtemplate: pf.Header,
@@ -346,7 +223,6 @@
     nBits: int=32,
     write_seperate_FDF: bool=False,
     not_rmsf: bool=False,
->>>>>>> 944457e8
 ):
     """Write data to disk in FITS
 
@@ -387,31 +263,13 @@
         FDFcube, phiArr_radm2, lam0Sq_m2, lambdaSqArr_m2 = dataArr
 
     else:
-<<<<<<< HEAD
-        (
-            FDFcube,
-            phiArr_radm2,
-            RMSFcube,
-            phi2Arr_radm2,
-            fwhmRMSFCube,
-            fitStatArr,
-            lam0Sq_m2,
-            lambdaSqArr_m2,
-        ) = dataArr
-=======
-        FDFcube, phiArr_radm2, RMSFcube, phi2Arr_radm2, fwhmRMSFCube, fitStatArr, lam0Sq_m2, lambdaSqArr_m2 = dataArr
->>>>>>> 944457e8
+        FDFcube, phiArr_radm2, RMSFcube, phi2Arr_radm2, fwhmRMSFCube,fitStatArr, lam0Sq_m2, lambdaSqArr_m2 = dataArr
 
     # Default data types
     dtFloat = "float" + str(nBits)
     dtComplex = "complex" + str(2 * nBits)
 
-<<<<<<< HEAD
-    if verbose:
-        log("Saving the dirty FDF, RMSF and ancillary FITS files.")
-=======
-    logger.info("Saving the dirty FDF, RMSF and ancillary FITS files.")
->>>>>>> 944457e8
+    if(verbose): log("Saving the dirty FDF, RMSF and ancillary FITS files.")
     # Make a copy of the Q header and alter frequency-axis as Faraday depth
     header = headtemplate.copy()
     Ndim = header["NAXIS"]
@@ -421,32 +279,12 @@
     # all caps and check for 'FREQ' anywhere in the axis name.
     for i in range(1, Ndim + 1):
         try:
-<<<<<<< HEAD
-            if "FREQ" in header["CTYPE" + str(i)].upper():
-                freq_axis = i
-        except:
-            pass  # The try statement is needed for if the FITS header does not
-            # have CTYPE keywords.
-
-    header["NAXIS" + str(freq_axis)] = phiArr_radm2.size
-    header["CTYPE" + str(freq_axis)] = ("FDEP", "Faraday depth (linear)")
-    header["CDELT" + str(freq_axis)] = (
-        np.diff(phiArr_radm2)[0],
-        "[rad/m^2] Coordinate increment at reference point",
-    )
-    header["CRPIX" + str(freq_axis)] = phiArr_radm2.size // 2 + 1
-    header["CRVAL" + str(freq_axis)] = (
-        phiArr_radm2[phiArr_radm2.size // 2],
-        "[rad/m^2] Coordinate value at reference point",
-    )
-    header["CUNIT" + str(freq_axis)] = "rad/m^2"
-=======
             if 'FREQ' in header['CTYPE'+str(i)].upper():
                 freq_axis=i
-        except KeyError:
-            #The try statement is needed for if the FITS header does not
-            # have CTYPE keywords.
-            pass
+        except:
+            pass #The try statement is needed for if the FITS header does not
+                 # have CTYPE keywords.
+
 
     header["NAXIS"+str(freq_axis)] = phiArr_radm2.size
     header["CTYPE"+str(freq_axis)] = ("FDEP", 'Faraday depth (linear)')
@@ -454,7 +292,6 @@
     header["CRPIX"+str(freq_axis)] = phiArr_radm2.size//2+1
     header["CRVAL"+str(freq_axis)] = (phiArr_radm2[phiArr_radm2.size//2], '[rad/m^2] Coordinate value at reference point')
     header["CUNIT"+str(freq_axis)] = "rad/m^2"
->>>>>>> 944457e8
     if not np.isfinite(lam0Sq_m2):
         lam0Sq_m2 = 0.0
     header["LAMSQ0"] = (lam0Sq_m2, "Lambda^2_0, in m^2")
@@ -489,32 +326,16 @@
         hdu0 = pf.PrimaryHDU(FDFcube.real.astype(dtFloat), header)
         hdu1 = pf.PrimaryHDU(FDFcube.imag.astype(dtFloat), header)
         hdu2 = pf.PrimaryHDU(np.abs(FDFcube).astype(dtFloat), header)
-<<<<<<< HEAD
         fitsFileOut = outDir + "/" + prefixOut + "FDF_real_dirty.fits"
-        if verbose:
-            log("> %s" % fitsFileOut)
+        if(verbose): log("> %s" % fitsFileOut)
         hdu0.writeto(fitsFileOut, output_verify="fix", overwrite=True)
 
         fitsFileOut = outDir + "/" + prefixOut + "FDF_im_dirty.fits"
-        if verbose:
-            log("> %s" % fitsFileOut)
+        if(verbose): log("> %s" % fitsFileOut)
         hdu1.writeto(fitsFileOut, output_verify="fix", overwrite=True)
 
         fitsFileOut = outDir + "/" + prefixOut + "FDF_tot_dirty.fits"
-        if verbose:
-            log("> %s" % fitsFileOut)
-=======
-        fitsFileOut = outDir / Path(f"{prefixOut}FDF_real_dirty.fits")
-        logger.info(f"> {fitsFileOut}")
-        hdu0.writeto(fitsFileOut, output_verify="fix", overwrite=True)
-
-        fitsFileOut = outDir / Path(f"{prefixOut}FDF_im_dirty.fits")
-        logger.info("> %s" % fitsFileOut)
-        hdu1.writeto(fitsFileOut, output_verify="fix", overwrite=True)
-
-        fitsFileOut = outDir / Path(f"{prefixOut}FDF_tot_dirty.fits")
-        logger.info("> %s" % fitsFileOut)
->>>>>>> 944457e8
+        if(verbose): log("> %s" % fitsFileOut)
         hdu2.writeto(fitsFileOut, output_verify="fix", overwrite=True)
 
     else:
@@ -523,12 +344,7 @@
         hdu1 = pf.ImageHDU(FDFcube.imag.astype(dtFloat), header)
         hdu2 = pf.ImageHDU(np.abs(FDFcube).astype(dtFloat), header)
         fitsFileOut = outDir + "/" + prefixOut + "FDF_dirty.fits"
-<<<<<<< HEAD
-        if verbose:
-            log("> %s" % fitsFileOut)
-=======
-        logger.info("> %s" % fitsFileOut)
->>>>>>> 944457e8
+        if(verbose): log("> %s" % fitsFileOut)
         hduLst = pf.HDUList([hdu0, hdu1, hdu2])
         hduLst.writeto(fitsFileOut, output_verify="fix", overwrite=True)
         hduLst.close()
@@ -561,39 +377,19 @@
             )
 
             fitsFileOut = outDir + "/" + prefixOut + "RMSF_real.fits"
-<<<<<<< HEAD
-            if verbose:
-                log("> %s" % fitsFileOut)
+            if(verbose): log("> %s" % fitsFileOut)
             hdu0.writeto(fitsFileOut, output_verify="fix", overwrite=True)
 
             fitsFileOut = outDir + "/" + prefixOut + "RMSF_im.fits"
-            if verbose:
-                log("> %s" % fitsFileOut)
+            if(verbose): log("> %s" % fitsFileOut)
             hdu1.writeto(fitsFileOut, output_verify="fix", overwrite=True)
 
             fitsFileOut = outDir + "/" + prefixOut + "RMSF_tot.fits"
-            if verbose:
-                log("> %s" % fitsFileOut)
+            if(verbose): log("> %s" % fitsFileOut)
             hdu2.writeto(fitsFileOut, output_verify="fix", overwrite=True)
 
             fitsFileOut = outDir + "/" + prefixOut + "RMSF_FWHM.fits"
-            if verbose:
-                log("> %s" % fitsFileOut)
-=======
-            logger.info("> %s" % fitsFileOut)
-            hdu0.writeto(fitsFileOut, output_verify="fix", overwrite=True)
-
-            fitsFileOut = outDir + "/" + prefixOut + "RMSF_im.fits"
-            logger.info("> %s" % fitsFileOut)
-            hdu1.writeto(fitsFileOut, output_verify="fix", overwrite=True)
-
-            fitsFileOut = outDir + "/" + prefixOut + "RMSF_tot.fits"
-            logger.info("> %s" % fitsFileOut)
-            hdu2.writeto(fitsFileOut, output_verify="fix", overwrite=True)
-
-            fitsFileOut = outDir + "/" + prefixOut + "RMSF_FWHM.fits"
-            logger.info("> %s" % fitsFileOut)
->>>>>>> 944457e8
+            if(verbose): log("> %s" % fitsFileOut)
             hdu3.writeto(fitsFileOut, output_verify="fix", overwrite=True)
 
         else:
@@ -603,12 +399,7 @@
             hdu2 = pf.ImageHDU(np.abs(RMSFcube).astype(dtFloat), header)
             hdu3 = pf.ImageHDU(fwhmRMSFCube.astype(dtFloat), rmheader)
             hduLst = pf.HDUList([hdu0, hdu1, hdu2, hdu3])
-<<<<<<< HEAD
-            if verbose:
-                log("> %s" % fitsFileOut)
-=======
-            logger.info("> %s" % fitsFileOut)
->>>>>>> 944457e8
+            if(verbose): log("> %s" % fitsFileOut)
             hduLst.writeto(fitsFileOut, output_verify="fix", overwrite=True)
             hduLst.close()
 
@@ -625,42 +416,14 @@
     if "DATAMIN" in header:
         del header["DATAMIN"]
 
-    # Generate peak maps:
-
-<<<<<<< HEAD
-    maxPI, peakRM = create_peak_maps(FDFcube, phiArr_radm2, Ndim - freq_axis)
-    # Save a maximum polarised intensity map
-    fitsFileOut = outDir + "/" + prefixOut + "FDF_maxPI.fits"
-    if verbose:
-        log("> %s" % fitsFileOut)
-    pf.writeto(
-        fitsFileOut,
-        np.expand_dims(maxPI.astype(dtFloat), axis=0),
-        header,
-        overwrite=True,
-        output_verify="fix",
-    )
-    # Save a peak RM map
-    fitsFileOut = outDir + "/" + prefixOut + "FDF_peakRM.fits"
-    header["BUNIT"] = "rad/m^2"
-    if verbose:
-        log("> %s" % fitsFileOut)
-    pf.writeto(
-        fitsFileOut,
-        np.expand_dims(peakRM, axis=0),
-        header,
-        overwrite=True,
-        output_verify="fix",
-    )
-
-=======
+
 
     #Generate peak maps:
 
     maxPI,peakRM = create_peak_maps(FDFcube,phiArr_radm2,Ndim-freq_axis)
     # Save a maximum polarised intensity map
     fitsFileOut = outDir + "/" + prefixOut + "FDF_maxPI.fits"
-    logger.info("> %s" % fitsFileOut)
+    if(verbose): log("> %s" % fitsFileOut)
     pf.writeto(fitsFileOut,
                 np.expand_dims(maxPI.astype(dtFloat), axis=0),
                 header,
@@ -668,10 +431,9 @@
     # Save a peak RM map
     fitsFileOut = outDir + "/" + prefixOut + "FDF_peakRM.fits"
     header["BUNIT"] = "rad/m^2"
-    logger.info("> %s" % fitsFileOut)
+    if(verbose): log("> %s" % fitsFileOut)
     pf.writeto(fitsFileOut, np.expand_dims(peakRM,axis=0), header, overwrite=True,
                output_verify="fix")
->>>>>>> 944457e8
 
 #   #Cameron: I've removed the moment 1 map for now because I don't think it's properly/robustly defined.
 #    # Save an RM moment-1 map
@@ -701,12 +463,6 @@
                 intensity for each pixel
         peakRM: as maxPI, but with the Faraday depth location of the peak
     """
-<<<<<<< HEAD
-
-    maxPI = np.max(np.abs(FDFcube), axis=phi_axis)
-    peakRM_indices = np.argmax(np.abs(FDFcube), axis=phi_axis)
-    peakRM = phiArr_radm2[peakRM_indices]
-=======
 
     maxPI=np.max(np.abs(FDFcube), axis=phi_axis)
     peakRM_indices = np.argmax(np.abs(FDFcube), axis=phi_axis)
@@ -716,9 +472,7 @@
 
 
 
->>>>>>> 944457e8
-
-    return maxPI, peakRM
+
 
 
 def find_freq_axis(header):
@@ -756,19 +510,10 @@
     if not os.path.exists(file):
         log("Err: File not found")
 
-<<<<<<< HEAD
-    if verbose:
-        log("Reading " + file + " ...")
+    if(verbose): log("Reading " + file + " ...")
     data = pf.getdata(file)
     head = pf.getheader(file)
-    if verbose:
-        log("done.")
-=======
-    logger.info("Reading " + file + " ...")
-    data = pf.getdata(file)
-    head = pf.getheader(file)
-    logger.info("done.")
->>>>>>> 944457e8
+    if(verbose): log("done.")
 
     N_dim = head["NAXIS"]  # Get number of axes
     if verbose:
@@ -777,17 +522,10 @@
             print("NAXIS{} = {}".format(i, head["NAXIS" + str(i)]), end="  ")
         print()
 
-<<<<<<< HEAD
-    freq_axis = find_freq_axis(head)
-    # If the frequency axis isn't the last one, rotate the array until it is.
-    # Recall that pyfits reverses the axis ordering, so we want frequency on
-    # axis 0 of the numpy array.
-=======
     freq_axis=find_freq_axis(head)
     #If the frequency axis isn't the last one, rotate the array until it is.
     #Recall that pyfits reverses the axis ordering, so we want frequency on
     #axis 0 of the numpy array.
->>>>>>> 944457e8
     if freq_axis != 0 and freq_axis != N_dim:
         data = np.moveaxis(data, N_dim - freq_axis, 0)
 
