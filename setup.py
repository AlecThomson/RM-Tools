#!/usr/bin/env python
# -*- coding: utf-8 -*-

import io
import os
import sys
from shutil import rmtree

from setuptools import find_packages, setup, Command

NAME = 'RM-Tools'
DESCRIPTION = 'RM-synthesis, RM-clean and QU-fitting on polarised radio spectra'
URL = 'https://github.com/CIRADA-Tools/RM-Tools'
REQUIRES_PYTHON = '>=3.7.0'
VERSION = '1.3.0'
DOWNLOAD_URL = 'https://github.com/CIRADA-Tools/RM-Tools/archive/v'+VERSION+'.tar.gz'

REQUIRED = [
<<<<<<< HEAD
    'numpy', 'scipy', 'matplotlib>=3.4.0', 'astropy', 'tqdm'
=======
    'numpy<1.24', 'scipy', 'matplotlib>=3.4.0', 'astropy',
>>>>>>> 4036f384
]

# Using AT's fork for now - includes tiny bug fix for bilby
extras_require={'QUfitting': ["bilby>=1.1.5"],'parallel':["schwimmbad"]}

here = os.path.abspath(os.path.dirname(__file__))

try:
    with io.open(os.path.join(here, 'README.md'), encoding='utf-8') as f:
        long_description = '\n' + f.read()
except FileNotFoundError:
    long_description = DESCRIPTION

setup(
    name=NAME,
    version=VERSION,
    description=DESCRIPTION,
    long_description=long_description,
    long_description_content_type='text/markdown',
    python_requires=REQUIRES_PYTHON,
    url=URL,
    download_url=DOWNLOAD_URL,
    packages=['RMtools_1D', 'RMtools_3D', 'RMutils'],
    entry_points={
        'console_scripts': ['rmsynth3d=RMtools_3D.do_RMsynth_3D:main',
                            'rmclean3d=RMtools_3D.do_RMclean_3D:main',
                            'rmsynth1d=RMtools_1D.do_RMsynth_1D:main',
                            'rmclean1d=RMtools_1D.do_RMclean_1D:main',
                            'rmsynth1dFITS=RMtools_1D.do_RMsynth_1D_fromFITS:main',
                            'qufit=RMtools_1D.do_QUfit_1D_mnest:main',
                            'rmtools_freqfile=RMtools_3D.make_freq_file:save_freq_file',
                            'rmtools_calcRMSF=RMtools_1D.calculate_RMSF:main',
                            'rmtools_testdata1D=RMtools_1D.mk_test_ascii_data:main',
                            'rmtools_createchunks=RMtools_3D.create_chunks:main',
                            'rmtools_assemblechunks=RMtools_3D.assemble_chunks:main',
                            'rmtools_fitIcube=RMtools_3D.do_fitIcube:main',
                            'rmtools_peakfitcube=RMtools_3D.RMpeakfit_3D:main',
                            'rmtools_testdata3D=RMtools_3D.mk_test_cube_data:main',
                            'rmtools_extractregion=RMtools_3D.extract_region:main',
                            'rmtools_bwdepol=RMtools_1D.rmtools_bwdepol:main',
                            'rmtools_bwpredict=RMtools_1D.rmtools_bwpredict:main',
                            ],
    },
    install_requires=REQUIRED,
    extras_require=extras_require,
    include_package_data=True,
    license='MIT',
    classifiers=[
        'Development Status :: 5 - Production/Stable',
        'License :: OSI Approved :: MIT License',
        'Programming Language :: Python',
        'Programming Language :: Python :: 3',
        'Programming Language :: Python :: 3.7',
        'Intended Audience :: Science/Research',
        'Topic :: Scientific/Engineering :: Astronomy',
    ],
    maintainer='Cameron Van Eck',
    maintainer_email='cameron.vaneck@anu.edu.au',
    test_suite='tests',
)<|MERGE_RESOLUTION|>--- conflicted
+++ resolved
@@ -16,11 +16,7 @@
 DOWNLOAD_URL = 'https://github.com/CIRADA-Tools/RM-Tools/archive/v'+VERSION+'.tar.gz'
 
 REQUIRED = [
-<<<<<<< HEAD
-    'numpy', 'scipy', 'matplotlib>=3.4.0', 'astropy', 'tqdm'
-=======
     'numpy<1.24', 'scipy', 'matplotlib>=3.4.0', 'astropy',
->>>>>>> 4036f384
 ]
 
 # Using AT's fork for now - includes tiny bug fix for bilby
