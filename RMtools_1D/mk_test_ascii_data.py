--- conflicted
+++ resolved
@@ -13,11 +13,7 @@
 #                                                                             #
 #           This version for use with the stand-alone code, not the pipeline. #
 #                                                                             #
-<<<<<<< HEAD
-# MODIFIED: 20-Jul-2017 by C. Purcell                                         #
-=======
 # MODIFIED: 22-Sep-2017 by C. Purcell                                         #
->>>>>>> ea9d748e
 #                                                                             #
 #=============================================================================#
 #                                                                             #
@@ -134,25 +130,10 @@
         # [14]    |  ...
         #---------------------------------------------------
 
-<<<<<<< HEAD
-    Properties of the data (frequency sampling, noise level) are given by
-    command line arguments, including an optional template for the shape of
-    the noise curve [frequency, Tsys] and an optional list of frequency
-    ranges to flag out.
-    
-=======
     Global properties of the data (e.g., frequency sampling, noise level) are
     set by arguments to this script, including an optional template for the
     shape of the noise curve and an optional list of frequency ranges to flag.
     See below for a list and default values in square brackets.
-
->>>>>>> ea9d748e
-    In addition to the ASCII files containing spectra, this script outputs a
-    simple ASCII catalogue and a SQL description of that catalogue. The
-    catalogue file is used to drive the pipeline and the SQL descripton file
-    tells the pipeline the format of the catalogue. This allows the user to
-    define additional columns in the input catalogue, which are then
-    incorporated into the results database.
 
     Examples:
 
@@ -175,13 +156,8 @@
     parser.add_argument('-f', nargs=2, metavar="X", type=float,
                         dest='freqRng_MHz', default=[700.0, 1800.0],
                         help='Frequency range [700 1800] (MHz)')
-<<<<<<< HEAD
-    parser.add_argument("-f0", dest="freq0_MHz", type=float, default=0,
-                        help="Frequency of catalogue flux [start frequency].")
-=======
     parser.add_argument("-f0", dest="freq0_MHz", type=float, default=0.0,
                         help="Frequency of catalogue flux [1st channel] (MHz).")
->>>>>>> ea9d748e
     parser.add_argument("-c", dest="nChans", type=int, default=110,
                         help="Number of channels in output spectra [110].")
     parser.add_argument("-n", dest="rmsNoise_mJy", type=float, default=0.02,
@@ -196,14 +172,8 @@
     dataPath = args.dataPath
     startFreq_Hz = args.freqRng_MHz[0] * 1e6
     endFreq_Hz = args.freqRng_MHz[1] * 1e6
-<<<<<<< HEAD
-    if args.freq0_MHz==0.0:
-        freq0_Hz = None
-    else:
-=======
     freq0_Hz = None
     if args.freq0_MHz>0.0:
->>>>>>> ea9d748e
         freq0_Hz = args.freq0_MHz * 1e6
     nChans = args.nChans
     rmsNoise_mJy = args.rmsNoise_mJy
@@ -272,17 +242,10 @@
     catInLst = csv_read_to_list(inCatFile, doFloat=True)
     print "Found %d entries in the catalogue." % len(catInLst)
 
-<<<<<<< HEAD
-    # Default frequency at which the catalogue flux is defined
-    if freq0_Hz is None:
-        freq0_Hz = startFreq_Hz
-    print "Catalogue flux defined at %.3f MHz" % (freq0_Hz/1e6)
-=======
     # Set the frequency at which the flux has been defined
     if freq0_Hz is None:
         freq0_Hz = startFreq_Hz
     print "Catalogue flux is defined at %.3f MHz" % (freq0_Hz/1e6)
->>>>>>> ea9d748e
     
     # Create the output directory path
     dataPath = dataPath.rstrip("/")
